--- conflicted
+++ resolved
@@ -78,15 +78,10 @@
         PAR_SAT_CLK_PH = 27;
         PAR_SAT_CLK_PR = 28;
         PAR_GEOM = 29;
-<<<<<<< HEAD
         PAR_SS_PR_EB = 30; % satellite specific pseudorange bias 
-        PAR_IONO_PR = 31;
-        PAR_IONO_PH = 32;
-        PAR_REC_SB = 33; % system bias (originated by product)
-        
-=======
-        PAR_SS_PR_EB = 30; % satellite specific pseudorange bias         
->>>>>>> 0f6871aa
+        PAR_IONO_PR = 31;
+        PAR_IONO_PH = 32;
+        PAR_REC_SB = 33; % system bias (originated by product)
         
         CLASS_NAME = {'PAR_REC_X', ...
             'PAR_REC_Y', ...
@@ -151,15 +146,9 @@
             'Sat Clock Ph', ...
             'Sat Clock PR', ...
             'Geometry', ...
-            'Sat PR bias', ...
-            'Iono PR' ...
-            'Iono PH' ...            
-            'Rec system bias'};
-<<<<<<< HEAD
-=======
+            'SS PR EB'};
 
         % Change the mode of GLONASS fixing, Teunissen code vs Giulio
->>>>>>> 0f6871aa
         FLAG_GLONASS_GIULIO = false;
     end
     
