--- conflicted
+++ resolved
@@ -106,12 +106,9 @@
 global order o1 o2 o3 cutoff weights t nC
 global cs_threshold
 global iono_model tropo_model
-<<<<<<< HEAD
-global flag_outlier flag_outlier_OLOO SPP_threshold min_arc max_code_residual max_phase_residual
-=======
 global flag_outlier flag_outlier_OLOO SPP_threshold
 global apriori_ZHD
->>>>>>> 441f6f1d
+global min_arc max_code_residual max_phase_residual
 
 % Set global variable for goGPS obj mode
 clearvars -global goObj;
